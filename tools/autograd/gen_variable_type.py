--- conflicted
+++ resolved
@@ -94,11 +94,7 @@
     'dot', 'vdot', 'cholesky', 'triangular_solve', 'mm', '_unsafe_view', 'mv', 'ger',
     'bmm', 'diagonal', 'alias', 'atan', 'log', 'log10', 'log1p', 'log2', 'reciprocal',
     'tan', 'pow', 'rsqrt', 'tanh', 'tanh_backward', 'asinh', 'acosh', 'take', 'fill_',
-<<<<<<< HEAD
-    'exp', 'nonzero', 'mean', 'inverse', 'addcmul', 'addcdiv'
-=======
-    'exp', 'nonzero', 'mean', 'inverse', 'solve'
->>>>>>> b1a4170a
+    'exp', 'nonzero', 'mean', 'inverse', 'solve', 'addcmul', 'addcdiv'
 }
 
 # Some operators invalidate the grad_accumulator. Let's reset it.
